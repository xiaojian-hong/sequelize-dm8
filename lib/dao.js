--- conflicted
+++ resolved
@@ -329,12 +329,9 @@
   }
 
   DAO.prototype.destroy = function(options) {
-<<<<<<< HEAD
-=======
     options = options || {}
     options.force = options.force === undefined ? false : Boolean(options.force)
 
->>>>>>> 535066ee
     var self  = this
       , query = null
 
