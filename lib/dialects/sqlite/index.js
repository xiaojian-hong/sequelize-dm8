--- conflicted
+++ resolved
@@ -25,34 +25,6 @@
   }
 }
 
-<<<<<<< HEAD
-SqliteDialect.prototype.supports = _.merge(_.cloneDeep(AbstractDialect.prototype.supports), {
-  'DEFAULT': false,
-  'DEFAULT VALUES': true,
-  'UNION ALL': false,
-  'RIGHT JOIN': false,
-  inserts: {
-    ignoreDuplicates: ' OR IGNORE',
-    updateOnDuplicate: ' ON CONFLICT DO UPDATE SET',
-    onConflictWhere: true
-  },
-  index: {
-    using: false,
-    where: true,
-    functionBased: true
-  },
-  transactionOptions: {
-    type: true
-  },
-  constraints: {
-    addConstraint: false,
-    dropConstraint: false
-  },
-  joinTableDependent: false,
-  groupedLimit: false,
-  JSON: true
-});
-=======
 SqliteDialect.prototype.supports = _.merge(
   _.cloneDeep(AbstractDialect.prototype.supports),
   {
@@ -62,7 +34,8 @@
     'RIGHT JOIN': false,
     inserts: {
       ignoreDuplicates: ' OR IGNORE',
-      updateOnDuplicate: ' ON CONFLICT DO UPDATE SET'
+      updateOnDuplicate: ' ON CONFLICT DO UPDATE SET',
+      onConflictWhere: true
     },
     index: {
       using: false,
@@ -80,7 +53,6 @@
     JSON: true
   }
 );
->>>>>>> c19a87d8
 
 SqliteDialect.prototype.defaultVersion = '3.8.0'; // minimum supported version
 SqliteDialect.prototype.Query = Query;
