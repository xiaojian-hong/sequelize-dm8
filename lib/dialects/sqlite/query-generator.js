var Utils       = require("../../utils")
  , DataTypes   = require("../../data-types")
  , SqlString   = require("../../sql-string")
  , Transaction = require("../../transaction")

var MySqlQueryGenerator = Utils._.extend(
  Utils._.clone(require("../abstract/query-generator")),
  Utils._.clone(require("../mysql/query-generator"))
)

var hashToWhereConditions = MySqlQueryGenerator.hashToWhereConditions

module.exports = (function() {
  var QueryGenerator = {
    options: {},
    dialect: 'sqlite',

    addSchema: function(opts) {
      var tableName       = undefined
      var schema          = (!!opts && !!opts.options && !!opts.options.schema ? opts.options.schema : undefined)
      var schemaDelimiter = (!!opts && !!opts.options && !!opts.options.schemaDelimiter ? opts.options.schemaDelimiter : undefined)

      if (!!opts && !!opts.tableName) {
        tableName = opts.tableName
      }
      else if (typeof opts === "string") {
        tableName = opts
      }

      if (!schema || schema.toString().trim() === "") {
        return tableName
      }

      return this.quoteIdentifier(schema) + (!schemaDelimiter ? '.' : schemaDelimiter) + this.quoteIdentifier(tableName)
    },

    createSchema: function() {
      var query = "SELECT name FROM sqlite_master WHERE type='table' and name!='sqlite_sequence';"
      return Utils._.template(query)({})
    },

    dropSchema: function(tableName, options) {
      return this.dropTableQuery(tableName, options)
    },

    showSchemasQuery: function() {
      return "SELECT name FROM sqlite_master WHERE type='table' and name!='sqlite_sequence';"
    },

    createTableQuery: function(tableName, attributes, options) {
      options = options || {}

      var query       = "CREATE TABLE IF NOT EXISTS <%= table %> (<%= attributes%>)"
        , primaryKeys = []
        , needsMultiplePrimaryKeys = (Utils._.values(attributes).filter(function(definition) {
                    return Utils._.includes(definition, 'PRIMARY KEY')
                  }).length > 1)
        , attrStr     = []
        , modifierLastIndex = -1

      for (var attr in attributes) {
        if (attributes.hasOwnProperty(attr)) {
          var dataType = attributes[attr]

          if (Utils._.includes(dataType, 'AUTOINCREMENT')) {
            dataType = dataType.replace(/BIGINT/, 'INTEGER')
          }

          // SQLite thinks that certain modifiers should come before the length declaration,
          // whereas other dialects want them after, see http://www.sqlite.org/lang_createtable.html.

          // Start by finding the index of the last of the modifiers
          ['UNSIGNED', 'BINARY', 'ZEROFILL'].forEach(function (modifier) {
            var tmpIndex = dataType.indexOf(modifier)

            if (tmpIndex > modifierLastIndex) {
              modifierLastIndex = tmpIndex + modifier.length
            }
          })
          if (modifierLastIndex) {
            // If a modifier was found, and a lenght declaration is given before the modifier, move the length
            var length = dataType.match(/\(\s*\d+(\s*,\s*\d)?\s*\)/)
            if (length && length.index < modifierLastIndex) {
              dataType = dataType.replace(length[0], '')

              // Since the legnth was placed before the modifier, removing the legnth has changed the index
              if (length.index < modifierLastIndex) {
                modifierLastIndex -= length[0].length
              }
              dataType = Utils._.insert(dataType, modifierLastIndex, length[0]).trim()
            }

            modifierLastIndex = -1
          }

          if (Utils._.includes(dataType, 'PRIMARY KEY') && needsMultiplePrimaryKeys) {
            primaryKeys.push(attr)
            attrStr.push(this.quoteIdentifier(attr) + " " + dataType.replace(/PRIMARY KEY/, 'NOT NULL'))
          } else {
            attrStr.push(this.quoteIdentifier(attr) + " " + dataType)
          }
        }
      }

      var values = {
        table: this.quoteIdentifier(tableName),
        attributes: attrStr.join(", "),
        charset: (options.charset ? "DEFAULT CHARSET=" + options.charset : "")
      }
      , pkString = primaryKeys.map(function(pk) { return this.quoteIdentifier(pk) }.bind(this)).join(", ")

      if (!!options.uniqueKeys) {
        Utils._.each(options.uniqueKeys, function(columns) {
          values.attributes += ", UNIQUE (" + columns.fields.join(', ') + ")"
        })
      }

      if (pkString.length > 0) {
        values.attributes += ", PRIMARY KEY (" + pkString + ")"
      }

      var sql = Utils._.template(query, values).trim() + ";"
      return this.replaceBooleanDefaults(sql)
    },

    booleanValue: function(value){
      return !!value ? 1 : 0;
    },

    dropTableQuery: function(tableName, options) {
      options = options || {}

      var query = "DROP TABLE IF EXISTS <%= table %>;"

      return Utils._.template(query)({
        table: this.quoteIdentifier(tableName)
      })
    },

    uniqueConstraintMapping: {
      code: 'SQLITE_CONSTRAINT',
      map: function(str) {
        var match = str.match(/columns (.*?) are/)
        if (match === null || match.length < 2) {
          return false
        }

        return match[1].split(', ')
      }
    },

    addLimitAndOffset: function(options, query){
      query = query || ""
      if (options.offset && !options.limit) {
        query += " LIMIT " + options.offset + ", " + 10000000000000;
      } else if (options.limit && !(options.include && (options.limit === 1))) {
        if (options.offset) {
          query += " LIMIT " + options.offset + ", " + options.limit
        } else {
          query += " LIMIT " + options.limit
        }
      }
      return query;
    },

    addColumnQuery: function() {
      var sql = MySqlQueryGenerator.addColumnQuery.apply(this, arguments)
      return this.replaceBooleanDefaults(sql)
    },

    showTablesQuery: function() {
      return "SELECT name FROM sqlite_master WHERE type='table' and name!='sqlite_sequence';"
    },

    bulkInsertQuery: function(tableName, attrValueHashes) {
      var query = "INSERT INTO <%= table %> (<%= attributes %>) VALUES <%= tuples %>;"
        , tuples = []
        , allAttributes = []

      Utils._.forEach(attrValueHashes, function(attrValueHash, i) {
        Utils._.forEach(attrValueHash, function(value, key, hash) {
          if (allAttributes.indexOf(key) === -1) allAttributes.push(key)
        })
      })

      Utils._.forEach(attrValueHashes, function(attrValueHash, i) {
        tuples.push("(" +
          allAttributes.map(function (key) {
            return this.escape(attrValueHash[key])
          }.bind(this)).join(",") +
        ")")
      }.bind(this))

      var replacements  = {
        table: this.quoteIdentifier(tableName),
        attributes: allAttributes.map(function(attr){
                      return this.quoteIdentifier(attr)
                    }.bind(this)).join(","),
        tuples: tuples
      }

      return Utils._.template(query)(replacements)
    },

<<<<<<< HEAD
=======
    selectQuery: function(tableName, options, factory) {
      var table = null,
          joinQuery = ""

      options            = options || {}
      options.table      = table = Array.isArray(tableName) ? tableName.map(function(t) { return this.quoteIdentifier(t)}.bind(this)).join(", ") : this.quoteIdentifier(tableName)
      options.attributes = options.attributes && options.attributes.map(function(attr){
        if(Array.isArray(attr) && attr.length == 2) {
          return [attr[0], this.quoteIdentifier(attr[1])].join(' as ')
        } else {
          return attr.indexOf(Utils.TICK_CHAR) < 0 ? this.quoteIdentifiers(attr) : attr
        }
      }.bind(this)).join(", ")
      options.attributes = options.attributes || '*'

      if (options.include) {
        var optAttributes = options.attributes === '*' ? [options.table + '.*'] : [options.attributes]

        options.include.forEach(function(include) {
          var attributes = include.attributes.map(function(attr) {
            return this.quoteIdentifier(include.as) + "." + this.quoteIdentifier(attr) + " AS " + this.quoteIdentifier(include.as + "." + attr)
          }.bind(this))

          optAttributes = optAttributes.concat(attributes)

          var table = include.daoFactory.tableName
            , as    = include.as

          if (!include.association.connectorDAO) {
            var primaryKeysLeft = ((include.association.associationType === 'BelongsTo') ? Object.keys(include.association.target.primaryKeys) : Object.keys(include.association.source.primaryKeys))
              , tableLeft       = ((include.association.associationType === 'BelongsTo') ? include.as : tableName)
              , attrLeft        = ((primaryKeysLeft.length !== 1) ? 'id' : primaryKeysLeft[0])
              , tableRight      = ((include.association.associationType === 'BelongsTo') ? tableName : include.as)
              , attrRight       = include.association.identifier

            joinQuery += " LEFT OUTER JOIN " + this.quoteIdentifier(table) + " AS " + this.quoteIdentifier(as) + " ON " + this.quoteIdentifier(tableLeft) + "." + this.quoteIdentifier(attrLeft) + " = " + this.quoteIdentifier(tableRight) + "." + this.quoteIdentifier(attrRight)
          } else {
            var primaryKeysSource = Object.keys(include.association.source.primaryKeys)
              , tableSource       = tableName
              , identSource       = include.association.identifier
              , attrSource        = ((!include.association.source.hasPrimaryKeys || primaryKeysSource.length !== 1) ? 'id' : primaryKeysSource[0])

            var primaryKeysTarget = Object.keys(include.association.target.primaryKeys)
              , tableTarget       = include.as
              , identTarget       = include.association.foreignIdentifier
              , attrTarget        = ((!include.association.target.hasPrimaryKeys || primaryKeysTarget.length !== 1) ? 'id' : primaryKeysTarget[0])

            var tableJunction     = include.association.connectorDAO.tableName
            joinQuery += " LEFT OUTER JOIN " + this.quoteIdentifier(tableJunction) + " ON " + this.quoteIdentifier(tableSource) + "." + this.quoteIdentifier(attrSource) + " = " + this.quoteIdentifier(tableJunction) + "." + this.quoteIdentifier(identSource)
            joinQuery += " LEFT OUTER JOIN " + this.quoteIdentifier(table) + " AS " + this.quoteIdentifier(as) + " ON " + this.quoteIdentifier(tableTarget) + "." + this.quoteIdentifier(attrTarget) + " = " + this.quoteIdentifier(tableJunction) + "." + this.quoteIdentifier(identTarget)
          }

        }.bind(this))

        options.attributes = optAttributes.join(', ')
      }

      var query = "SELECT " + options.attributes + " FROM " + options.table
      query += joinQuery

      if (options.hasOwnProperty('where')) {
        options.where = this.getWhereConditions(options.where, tableName, factory)
        query += " WHERE " + options.where
      }

      if (options.group) {
        options.group = Array.isArray(options.group) ? options.group.map(function (t) { return this.quote(t) }.bind(this)).join(', ') : options.group
        query += " GROUP BY " + options.group
      }

      if (options.order) {
        options.order = Array.isArray(options.order) ? options.order.map(function (t) { return this.quote(t) }.bind(this)).join(', ') : options.order
        query += " ORDER BY " + options.order
      }

      if (options.offset && !options.limit) {
        /*
         * If no limit is defined, our best bet is to use the max number of rows in a table. From the SQLite docs:
         * A 140 terabytes database can hold no more than approximately 1e+13 rows
         */
        query += " LIMIT " + options.offset + ", " + 10000000000000;
      } else if (options.limit && !(options.include && (options.limit === 1))) {
        if (options.offset) {
          query += " LIMIT " + options.offset + ", " + options.limit
        } else {
          query += " LIMIT " + options.limit
        }
      }

      query += ";"

      return query
    },

    updateQuery: function(tableName, attrValueHash, where, options) {
      attrValueHash = Utils.removeNullValuesFromHash(attrValueHash, this.options.omitNull, options)

      var query  = "UPDATE <%= table %> SET <%= values %> WHERE <%= where %>"
        , values = []

      for (var key in attrValueHash) {
        var value = attrValueHash[key]
        values.push(this.quoteIdentifier(key) + "=" + this.escape(value))
      }

      var replacements = {
        table: this.quoteIdentifier(tableName),
        values: values.join(","),
        where: this.getWhereConditions(where)
      }

      return Utils._.template(query)(replacements)
    },

>>>>>>> 8a81de1e
    deleteQuery: function(tableName, where, options) {
      options = options || {}

      var query = "DELETE FROM <%= table %> WHERE <%= where %>"
      var replacements = {
        table: this.quoteIdentifier(tableName),
        where: this.getWhereConditions(where)
      }

      return Utils._.template(query)(replacements)
    },

    attributesToSQL: function(attributes) {
      var result = {}

      for (var name in attributes) {
        var dataType = attributes[name]

        if (Utils.isHash(dataType)) {
          var template     = "<%= type %>"
            , replacements = { type: dataType.type }

          if (dataType.type.toString() === DataTypes.ENUM.toString()) {
            replacements.type = "TEXT"

            if (!(Array.isArray(dataType.values) && (dataType.values.length > 0))) {
              throw new Error('Values for ENUM haven\'t been defined.')
            }
          }

          if (dataType.hasOwnProperty('allowNull') && !dataType.allowNull && !dataType.primaryKey) {
            template += " NOT NULL"
          }

          if (Utils.defaultValueSchemable(dataType.defaultValue)) {
            // TODO thoroughly check that DataTypes.NOW will properly
            // get populated on all databases as DEFAULT value
            // i.e. mysql requires: DEFAULT CURRENT_TIMESTAMP
            template += " DEFAULT <%= defaultValue %>"
            replacements.defaultValue = this.escape(dataType.defaultValue)
          }

          if (dataType.unique === true) {
            template += " UNIQUE"
          }

          if (dataType.primaryKey) {
            template += " PRIMARY KEY"

            if (dataType.autoIncrement) {
              template += ' AUTOINCREMENT'
            }
          }

          if(dataType.references) {
            template += " REFERENCES <%= referencesTable %> (<%= referencesKey %>)"
            replacements.referencesTable = this.quoteIdentifier(dataType.references)

            if(dataType.referencesKey) {
              replacements.referencesKey = this.quoteIdentifier(dataType.referencesKey)
            } else {
              replacements.referencesKey = this.quoteIdentifier('id')
            }

            if(dataType.onDelete) {
              template += " ON DELETE <%= onDeleteAction %>"
              replacements.onDeleteAction = dataType.onDelete.toUpperCase()
            }

            if(dataType.onUpdate) {
              template += " ON UPDATE <%= onUpdateAction %>"
              replacements.onUpdateAction = dataType.onUpdate.toUpperCase()
            }

          }

          result[name] = Utils._.template(template)(replacements)
        } else {
          result[name] = dataType
        }
      }

      return result
    },

    findAutoIncrementField: function(factory) {
      var fields = []

      for (var name in factory.attributes) {
        if (factory.attributes.hasOwnProperty(name)) {
          var definition = factory.attributes[name]

          if (definition && (definition.indexOf('INTEGER PRIMARY KEY AUTOINCREMENT') === 0)) {
            fields.push(name)
          }
        }
      }

      return fields
    },

    showIndexQuery: function(tableName) {
      var sql = "PRAGMA INDEX_LIST('<%= tableName %>')"
      return Utils._.template(sql, { tableName: tableName })
    },

    removeIndexQuery: function(tableName, indexNameOrAttributes) {
      var sql       = "DROP INDEX IF EXISTS <%= indexName %>"
        , indexName = indexNameOrAttributes

      if (typeof indexName !== 'string') {
        indexName = Utils._.underscored(tableName + '_' + indexNameOrAttributes.join('_'))
      }

      return Utils._.template(sql, { tableName: tableName, indexName: indexName })
    },

    describeTableQuery: function(tableName, schema, schemaDelimiter) {
      var options = {}
      options.schema = schema || null
      options.schemaDelimiter = schemaDelimiter || null

      var sql = "PRAGMA TABLE_INFO('<%= tableName %>');"
      return Utils._.template(sql, { tableName: this.addSchema({tableName: tableName, options: options})})
    },

    removeColumnQuery: function(tableName, attributes) {
      attributes = this.attributesToSQL(attributes)

      var backupTableName = tableName + "_backup"
      var query = [
        this.createTableQuery(backupTableName, attributes).replace('CREATE TABLE', 'CREATE TEMPORARY TABLE'),
        "INSERT INTO <%= tableName %>_backup SELECT <%= attributeNames %> FROM <%= tableName %>;",
        "DROP TABLE <%= tableName %>;",
        this.createTableQuery(tableName, attributes),
        "INSERT INTO <%= tableName %> SELECT <%= attributeNames %> FROM <%= tableName %>_backup;",
        "DROP TABLE <%= tableName %>_backup;"
      ].join("")

      return Utils._.template(query, {
        tableName: tableName,
        attributeNames: Utils._.keys(attributes).join(', ')
      })
    },

    renameColumnQuery: function(tableName, attrNameBefore, attrNameAfter, attributes) {
      attributes = this.attributesToSQL(attributes)

      var backupTableName = tableName + "_backup"
      var query = [
        this.createTableQuery(backupTableName, attributes).replace('CREATE TABLE', 'CREATE TEMPORARY TABLE'),
        "INSERT INTO <%= tableName %>_backup SELECT <%= attributeNamesImport %> FROM <%= tableName %>;",
        "DROP TABLE <%= tableName %>;",
        this.createTableQuery(tableName, attributes),
        "INSERT INTO <%= tableName %> SELECT <%= attributeNamesExport %> FROM <%= tableName %>_backup;",
        "DROP TABLE <%= tableName %>_backup;"
      ].join("")

      return Utils._.template(query, {
        tableName: tableName,
        attributeNamesImport: Utils._.keys(attributes).map(function(attr) {
          return (attrNameAfter === attr) ? attrNameBefore + ' AS ' + attr : attr
        }.bind(this)).join(', '),
        attributeNamesExport: Utils._.keys(attributes).map(function(attr) {
          return attr
        }.bind(this)).join(', ')
      })
    },

    startTransactionQuery: function(options) {
      return "BEGIN TRANSACTION;"
    },

    setAutocommitQuery: function(value) {
      return "-- SQLite does not support SET autocommit."
    },

    setIsolationLevelQuery: function(value) {
      switch (value) {
        case Transaction.ISOLATION_LEVELS.REPEATABLE_READ:
          return "-- SQLite is not able to choose the isolation level REPEATABLE READ."
        case Transaction.ISOLATION_LEVELS.READ_UNCOMMITTED:
          return "PRAGMA read_uncommitted = ON;"
        case Transaction.ISOLATION_LEVELS.READ_COMMITTED:
          return "PRAGMA read_uncommitted = OFF;"
        case Transaction.ISOLATION_LEVELS.SERIALIZABLE:
          return "-- SQLite's default isolation level is SERIALIZABLE. Nothing to do."
        default:
          throw new Error('Unknown isolation level: ' + value)
      }
    },

    replaceBooleanDefaults: function(sql) {
      return sql.replace(/DEFAULT '?false'?/g, "DEFAULT 0").replace(/DEFAULT '?true'?/g, "DEFAULT 1")
    },

    quoteIdentifier: function(identifier, force) {
      if (identifier === '*') return identifier
      return Utils.addTicks(identifier, "`")
    },

    quoteIdentifiers: function(identifiers, force) {
      return identifiers.split('.').map(function(v) { return this.quoteIdentifier(v, force) }.bind(this)).join('.')
    },

    quoteTable: function(table) {
      return this.quoteIdentifier(table)
    },

        /**
     * Generates an SQL query that returns all foreign keys of a table.
     *
     * @param  {String} tableName  The name of the table.
     * @param  {String} schemaName The name of the schema.
     * @return {String}            The generated sql query.
     */
    getForeignKeysQuery: function(tableName, schemaName) {
      return "PRAGMA foreign_key_list(\"" + tableName + "\")"
    }
  }

  return Utils._.extend({}, MySqlQueryGenerator, QueryGenerator)
})()<|MERGE_RESOLUTION|>--- conflicted
+++ resolved
@@ -202,102 +202,6 @@
       return Utils._.template(query)(replacements)
     },
 
-<<<<<<< HEAD
-=======
-    selectQuery: function(tableName, options, factory) {
-      var table = null,
-          joinQuery = ""
-
-      options            = options || {}
-      options.table      = table = Array.isArray(tableName) ? tableName.map(function(t) { return this.quoteIdentifier(t)}.bind(this)).join(", ") : this.quoteIdentifier(tableName)
-      options.attributes = options.attributes && options.attributes.map(function(attr){
-        if(Array.isArray(attr) && attr.length == 2) {
-          return [attr[0], this.quoteIdentifier(attr[1])].join(' as ')
-        } else {
-          return attr.indexOf(Utils.TICK_CHAR) < 0 ? this.quoteIdentifiers(attr) : attr
-        }
-      }.bind(this)).join(", ")
-      options.attributes = options.attributes || '*'
-
-      if (options.include) {
-        var optAttributes = options.attributes === '*' ? [options.table + '.*'] : [options.attributes]
-
-        options.include.forEach(function(include) {
-          var attributes = include.attributes.map(function(attr) {
-            return this.quoteIdentifier(include.as) + "." + this.quoteIdentifier(attr) + " AS " + this.quoteIdentifier(include.as + "." + attr)
-          }.bind(this))
-
-          optAttributes = optAttributes.concat(attributes)
-
-          var table = include.daoFactory.tableName
-            , as    = include.as
-
-          if (!include.association.connectorDAO) {
-            var primaryKeysLeft = ((include.association.associationType === 'BelongsTo') ? Object.keys(include.association.target.primaryKeys) : Object.keys(include.association.source.primaryKeys))
-              , tableLeft       = ((include.association.associationType === 'BelongsTo') ? include.as : tableName)
-              , attrLeft        = ((primaryKeysLeft.length !== 1) ? 'id' : primaryKeysLeft[0])
-              , tableRight      = ((include.association.associationType === 'BelongsTo') ? tableName : include.as)
-              , attrRight       = include.association.identifier
-
-            joinQuery += " LEFT OUTER JOIN " + this.quoteIdentifier(table) + " AS " + this.quoteIdentifier(as) + " ON " + this.quoteIdentifier(tableLeft) + "." + this.quoteIdentifier(attrLeft) + " = " + this.quoteIdentifier(tableRight) + "." + this.quoteIdentifier(attrRight)
-          } else {
-            var primaryKeysSource = Object.keys(include.association.source.primaryKeys)
-              , tableSource       = tableName
-              , identSource       = include.association.identifier
-              , attrSource        = ((!include.association.source.hasPrimaryKeys || primaryKeysSource.length !== 1) ? 'id' : primaryKeysSource[0])
-
-            var primaryKeysTarget = Object.keys(include.association.target.primaryKeys)
-              , tableTarget       = include.as
-              , identTarget       = include.association.foreignIdentifier
-              , attrTarget        = ((!include.association.target.hasPrimaryKeys || primaryKeysTarget.length !== 1) ? 'id' : primaryKeysTarget[0])
-
-            var tableJunction     = include.association.connectorDAO.tableName
-            joinQuery += " LEFT OUTER JOIN " + this.quoteIdentifier(tableJunction) + " ON " + this.quoteIdentifier(tableSource) + "." + this.quoteIdentifier(attrSource) + " = " + this.quoteIdentifier(tableJunction) + "." + this.quoteIdentifier(identSource)
-            joinQuery += " LEFT OUTER JOIN " + this.quoteIdentifier(table) + " AS " + this.quoteIdentifier(as) + " ON " + this.quoteIdentifier(tableTarget) + "." + this.quoteIdentifier(attrTarget) + " = " + this.quoteIdentifier(tableJunction) + "." + this.quoteIdentifier(identTarget)
-          }
-
-        }.bind(this))
-
-        options.attributes = optAttributes.join(', ')
-      }
-
-      var query = "SELECT " + options.attributes + " FROM " + options.table
-      query += joinQuery
-
-      if (options.hasOwnProperty('where')) {
-        options.where = this.getWhereConditions(options.where, tableName, factory)
-        query += " WHERE " + options.where
-      }
-
-      if (options.group) {
-        options.group = Array.isArray(options.group) ? options.group.map(function (t) { return this.quote(t) }.bind(this)).join(', ') : options.group
-        query += " GROUP BY " + options.group
-      }
-
-      if (options.order) {
-        options.order = Array.isArray(options.order) ? options.order.map(function (t) { return this.quote(t) }.bind(this)).join(', ') : options.order
-        query += " ORDER BY " + options.order
-      }
-
-      if (options.offset && !options.limit) {
-        /*
-         * If no limit is defined, our best bet is to use the max number of rows in a table. From the SQLite docs:
-         * A 140 terabytes database can hold no more than approximately 1e+13 rows
-         */
-        query += " LIMIT " + options.offset + ", " + 10000000000000;
-      } else if (options.limit && !(options.include && (options.limit === 1))) {
-        if (options.offset) {
-          query += " LIMIT " + options.offset + ", " + options.limit
-        } else {
-          query += " LIMIT " + options.limit
-        }
-      }
-
-      query += ";"
-
-      return query
-    },
-
     updateQuery: function(tableName, attrValueHash, where, options) {
       attrValueHash = Utils.removeNullValuesFromHash(attrValueHash, this.options.omitNull, options)
 
@@ -318,7 +222,6 @@
       return Utils._.template(query)(replacements)
     },
 
->>>>>>> 8a81de1e
     deleteQuery: function(tableName, where, options) {
       options = options || {}
 
