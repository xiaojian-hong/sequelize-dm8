var Utils = require("../../utils")
  , DataTypes = require("../../data-types")
  , SqlString = require("../../sql-string")

var MySqlQueryGenerator = Utils._.extend(
  Utils._.clone(require("../query-generator")),
  Utils._.clone(require("../mysql/query-generator"))
)

var hashToWhereConditions = MySqlQueryGenerator.hashToWhereConditions

module.exports = (function() {
  var QueryGenerator = {
    options: {},

    addSchema: function(opts) {
      var tableName     = undefined
      var schema        = (!!opts && !!opts.options && !!opts.options.schema ? opts.options.schema : undefined)
      var schemaPrefix  = (!!opts && !!opts.options && !!opts.options.schemaPrefix ? opts.options.schemaPrefix : undefined)

      if (!!opts && !!opts.tableName) {
        tableName = opts.tableName
      }
      else if (typeof opts === "string") {
        tableName = opts
      }

      if (!schema || schema.toString().trim() === "") {
        return tableName
      }

      return this.quoteIdentifier(schema) + (!schemaPrefix ? '.' : schemaPrefix) + this.quoteIdentifier(tableName)
    },

    createSchema: function() {
      var query = "SELECT name FROM sqlite_master WHERE type='table' and name!='sqlite_sequence';"
      return Utils._.template(query)({})
    },

    dropSchema: function(tableName, options) {
      return this.dropTableQuery(tableName, options)
    },

    showSchemasQuery: function() {
      return "SELECT name FROM sqlite_master WHERE type='table' and name!='sqlite_sequence';"
    },

    createTableQuery: function(tableName, attributes, options) {
      options = options || {}

      var query       = "CREATE TABLE IF NOT EXISTS <%= table %> (<%= attributes%>)"
        , primaryKeys = []
        , needsMultiplePrimaryKeys = (Utils._.values(attributes).filter(function(definition) {
                    return Utils._.includes(definition, 'PRIMARY KEY')
                  }).length > 1)
        , attrStr     = []


      for (var attr in attributes) {
        if (attributes.hasOwnProperty(attr)) {
          var dataType = attributes[attr]

          if (Utils._.includes(dataType, 'AUTOINCREMENT')) {
            dataType = dataType.replace(/BIGINT/, 'INTEGER')
          }

          if (Utils._.includes(dataType, 'PRIMARY KEY') && needsMultiplePrimaryKeys) {
            primaryKeys.push(attr)
            attrStr.push(this.quoteIdentifier(attr) + " " + dataType.replace(/PRIMARY KEY/, 'NOT NULL'))
          } else {
            attrStr.push(this.quoteIdentifier(attr) + " " + dataType)
          }
        }
      }

      var values = {
        table: this.quoteIdentifier(tableName),
        attributes: attrStr.join(", "),
        charset: (options.charset ? "DEFAULT CHARSET=" + options.charset : "")
      }
      , pkString = primaryKeys.map(function(pk) { return this.quoteIdentifier(pk) }.bind(this)).join(", ")

      if (pkString.length > 0) {
        values.attributes += ", PRIMARY KEY (" + pkString + ")"
      }

      var sql = Utils._.template(query, values).trim() + ";"
      return this.replaceBooleanDefaults(sql)
    },

    dropTableQuery: function(tableName, options) {
      options = options || {}

      var query = "DROP TABLE IF EXISTS <%= table %>;"

      return Utils._.template(query)({
        table: this.quoteIdentifier(tableName)
      })
    },

    addColumnQuery: function() {
      var sql = MySqlQueryGenerator.addColumnQuery.apply(this, arguments)
      return this.replaceBooleanDefaults(sql)
    },

    showTablesQuery: function() {
      return "SELECT name FROM sqlite_master WHERE type='table' and name!='sqlite_sequence';"
    },

    insertQuery: function(tableName, attrValueHash) {
      attrValueHash = Utils.removeNullValuesFromHash(attrValueHash, this.options.omitNull)

      var query = "INSERT INTO <%= table %> (<%= attributes %>) VALUES (<%= values %>);";

      var replacements  = {
        table: this.quoteIdentifier(tableName),
        attributes: Object.keys(attrValueHash).map(function(attr){return this.quoteIdentifier(attr)}.bind(this)).join(","),
        values: Utils._.values(attrValueHash).map(function(value){
          return this.escape(value)
        }.bind(this)).join(",")
      }

      return Utils._.template(query)(replacements)
    },

    bulkInsertQuery: function(tableName, attrValueHashes) {
      var query = "INSERT INTO <%= table %> (<%= attributes %>) VALUES <%= tuples %>;"
        , tuples = []

      Utils._.forEach(attrValueHashes, function(attrValueHash) {
        tuples.push("(" +
          Utils._.values(attrValueHash).map(function(value){
            return this.escape(value)
          }.bind(this)).join(",") +
        ")")
      }.bind(this))

      var replacements  = {
        table: this.quoteIdentifier(tableName),
        attributes: Object.keys(attrValueHashes[0]).map(function(attr){return this.quoteIdentifier(attr)}.bind(this)).join(","),
        tuples: tuples
      }

      return Utils._.template(query)(replacements)
    },
<<<<<<< HEAD
    selectQuery: function(tableName, options, factory) {
=======

    selectQuery: function(tableName, options) {
>>>>>>> d5feb763
      var table = null,
          joinQuery = ""

      options            = options || {}
      options.table      = table = Array.isArray(tableName) ? tableName.map(function(t) { return this.quoteIdentifier(t)}.bind(this)).join(", ") : this.quoteIdentifier(tableName)
      options.attributes = options.attributes && options.attributes.map(function(attr){
        if(Array.isArray(attr) && attr.length == 2) {
          return [attr[0], this.quoteIdentifier(attr[1])].join(' as ')
        } else {
          return attr.indexOf(Utils.TICK_CHAR) < 0 ? this.quoteIdentifiers(attr) : attr
        }
      }.bind(this)).join(", ")
      options.attributes = options.attributes || '*'

      if (options.include) {
        var optAttributes = options.attributes === '*' ? [options.table + '.*'] : [options.attributes]

        options.include.forEach(function(include) {
          var attributes = Object.keys(include.daoFactory.attributes).map(function(attr) {
            return this.quoteIdentifier(include.as) + "." + this.quoteIdentifier(attr) + " AS " + this.quoteIdentifier(include.as + "." + attr)
          }.bind(this))

          optAttributes = optAttributes.concat(attributes)

          var table = include.daoFactory.tableName
          var as = include.as
          var tableLeft = ((include.association.associationType === 'BelongsTo') ? include.as : tableName)
          var attrLeft = 'id'
          var tableRight = ((include.association.associationType === 'BelongsTo') ? tableName : include.as)
          var attrRight = include.association.identifier
          joinQuery += " LEFT OUTER JOIN " + this.quoteIdentifier(table) + " AS " + this.quoteIdentifier(as) + " ON " + this.quoteIdentifier(tableLeft) + "." + this.quoteIdentifier(attrLeft) + " = " + this.quoteIdentifier(tableRight) + "." + this.quoteIdentifier(attrRight) + ""

        }.bind(this))

        options.attributes = optAttributes.join(', ')
      }

      var query = "SELECT " + options.attributes + " FROM " + options.table
      query += joinQuery

      if (options.hasOwnProperty('where')) {
        options.where = this.getWhereConditions(options.where, tableName, factory)
        query += " WHERE " + options.where
      }

      if (options.group) {
        options.group = Array.isArray(options.group) ? options.group.map(function(t) { return this.quoteIdentifiers(t)}.bind(this)).join(', ') : qa(options.group)
        query += " GROUP BY " + options.group
      }

      if (options.order) {
        query += " ORDER BY " + options.order
      }

      if (options.offset && !options.limit) {
        /*
         * If no limit is defined, our best bet is to use the max number of rows in a table. From the SQLite docs:
         * A 140 terabytes database can hold no more than approximately 1e+13 rows
         */
        query += " LIMIT " + options.offset + ", " + 10000000000000;
      } else if (options.limit && !(options.include && (options.limit === 1))) {
        if (options.offset) {
          query += " LIMIT " + options.offset + ", " + options.limit
        } else {
          query += " LIMIT " + options.limit
        }
      }

      query += ";"

      return query
    },

    updateQuery: function(tableName, attrValueHash, where) {
      attrValueHash = Utils.removeNullValuesFromHash(attrValueHash, this.options.omitNull)

      var query  = "UPDATE <%= table %> SET <%= values %> WHERE <%= where %>"
        , values = []

      for (var key in attrValueHash) {
        var value = attrValueHash[key]
        values.push(this.quoteIdentifier(key) + "=" + this.escape(value))
      }

      var replacements = {
        table: this.quoteIdentifier(tableName),
        values: values.join(","),
        where: this.getWhereConditions(where)
      }

      return Utils._.template(query)(replacements)
    },

    deleteQuery: function(tableName, where, options) {
      options = options || {}

      var query = "DELETE FROM <%= table %> WHERE <%= where %>"
      var replacements = {
        table: this.quoteIdentifier(tableName),
        where: this.getWhereConditions(where)
      }

      return Utils._.template(query)(replacements)
    },

    incrementQuery: function(tableName, attrValueHash, where) {
      attrValueHash = Utils.removeNullValuesFromHash(attrValueHash, this.options.omitNull)

      var query  = "UPDATE <%= table %> SET <%= values %> WHERE <%= where %>"
        , values = []

      for (var key in attrValueHash) {
        var value = attrValueHash[key]
        values.push(this.quoteIdentifier(key) + "=" + this.quoteIdentifier(key) + "+ " + this.escape(value))
      }

      var replacements = {
        table: this.quoteIdentifier(tableName),
        values: values.join(","),
        where: this.getWhereConditions(where)
      }

      return Utils._.template(query)(replacements)
    },

    attributesToSQL: function(attributes) {
      var result = {}

      for (var name in attributes) {
        var dataType = attributes[name]

        if (Utils.isHash(dataType)) {
          var template     = "<%= type %>"
            , replacements = { type: dataType.type }

          if (dataType.type.toString() === DataTypes.ENUM.toString()) {
            replacements.type = "TEXT"

            if (!(Array.isArray(dataType.values) && (dataType.values.length > 0))) {
              throw new Error('Values for ENUM haven\'t been defined.')
            }
          }

          if (dataType.hasOwnProperty('allowNull') && !dataType.allowNull && !dataType.primaryKey) {
            template += " NOT NULL"
          }

          if (dataType.defaultValue !== undefined) {
            template += " DEFAULT <%= defaultValue %>"
            replacements.defaultValue = this.escape(dataType.defaultValue)
          }

          if (dataType.unique) {
            template += " UNIQUE"
          }

          if (dataType.primaryKey) {
            template += " PRIMARY KEY"

            if (dataType.autoIncrement) {
              template += ' AUTOINCREMENT'
            }
          }

          if(dataType.references) {
            template += " REFERENCES <%= referencesTable %> (<%= referencesKey %>)"
            replacements.referencesTable = this.quoteIdentifier(dataType.references)

            if(dataType.referencesKey) {
              replacements.referencesKey = this.quoteIdentifier(dataType.referencesKey)
            } else {
              replacements.referencesKey = this.quoteIdentifier('id')
            }

            if(dataType.onDelete) {
              template += " ON DELETE <%= onDeleteAction %>"
              replacements.onDeleteAction = dataType.onDelete.toUpperCase()
            }

            if(dataType.onUpdate) {
              template += " ON UPDATE <%= onUpdateAction %>"
              replacements.onUpdateAction = dataType.onUpdate.toUpperCase()
            }

          }

          result[name] = Utils._.template(template)(replacements)
        } else {
          result[name] = dataType
        }
      }

      return result
    },

    findAutoIncrementField: function(factory) {
      var fields = []

      for (var name in factory.attributes) {
        if (factory.attributes.hasOwnProperty(name)) {
          var definition = factory.attributes[name]

          if (definition && (definition.indexOf('INTEGER PRIMARY KEY AUTOINCREMENT') === 0)) {
            fields.push(name)
          }
        }
      }

      return fields
    },

    enableForeignKeyConstraintsQuery: function() {
      var sql = "PRAGMA foreign_keys = ON;"
      return Utils._.template(sql, {})
    },

    disableForeignKeyConstraintsQuery: function() {
      var sql = "PRAGMA foreign_keys = OFF;"
      return Utils._.template(sql, {})
    },

    hashToWhereConditions: function(hash) {
      for (var key in hash) {
        if (hash.hasOwnProperty(key)) {
          var value = hash[key]

          if (typeof value === 'boolean') {
            value = !!value ? 1 : 0
          }

          hash[key] = value
        }
      }

      return hashToWhereConditions.call(this, hash).replace(/\\'/g, "''");
    },

    showIndexQuery: function(tableName) {
      var sql = "PRAGMA INDEX_LIST('<%= tableName %>')"
      return Utils._.template(sql, { tableName: tableName })
    },

    removeIndexQuery: function(tableName, indexNameOrAttributes) {
      var sql       = "DROP INDEX IF EXISTS <%= indexName %>"
        , indexName = indexNameOrAttributes

      if (typeof indexName !== 'string') {
        indexName = Utils._.underscored(tableName + '_' + indexNameOrAttributes.join('_'))
      }

      return Utils._.template(sql, { tableName: tableName, indexName: indexName })
    },

    describeTableQuery: function(tableName) {
      var sql = "PRAGMA TABLE_INFO('<%= tableName %>');"
      return Utils._.template(sql, { tableName: tableName })
    },

    renameTableQuery: function(before, after) {
      var query = "ALTER TABLE `<%= before %>` RENAME TO `<%= after %>`;"
      return Utils._.template(query, { before: before, after: after })
    },

    removeColumnQuery: function(tableName, attributes) {
      attributes = this.attributesToSQL(attributes)

      var backupTableName = tableName + "_backup"
      var query = [
        this.createTableQuery(backupTableName, attributes).replace('CREATE TABLE', 'CREATE TEMPORARY TABLE'),
        "INSERT INTO <%= tableName %>_backup SELECT <%= attributeNames %> FROM <%= tableName %>;",
        "DROP TABLE <%= tableName %>;",
        this.createTableQuery(tableName, attributes),
        "INSERT INTO <%= tableName %> SELECT <%= attributeNames %> FROM <%= tableName %>_backup;",
        "DROP TABLE <%= tableName %>_backup;"
      ].join("")

      return Utils._.template(query, {
        tableName: tableName,
        attributeNames: Utils._.keys(attributes).join(', ')
      })
    },

    renameColumnQuery: function(tableName, attrNameBefore, attrNameAfter, attributes) {
      attributes = this.attributesToSQL(attributes)

      var backupTableName = tableName + "_backup"
      var query = [
        this.createTableQuery(backupTableName, attributes).replace('CREATE TABLE', 'CREATE TEMPORARY TABLE'),
        "INSERT INTO <%= tableName %>_backup SELECT <%= attributeNamesImport %> FROM <%= tableName %>;",
        "DROP TABLE <%= tableName %>;",
        this.createTableQuery(tableName, attributes),
        "INSERT INTO <%= tableName %> SELECT <%= attributeNamesExport %> FROM <%= tableName %>_backup;",
        "DROP TABLE <%= tableName %>_backup;"
      ].join("")

      return Utils._.template(query, {
        tableName: tableName,
        attributeNamesImport: Utils._.keys(attributes).map(function(attr) {
          return (attrNameAfter === attr) ? attrNameBefore + ' AS ' + attr : attr
        }.bind(this)).join(', '),
        attributeNamesExport: Utils._.keys(attributes).map(function(attr) {
          return attr
        }.bind(this)).join(', ')
      })
    },

    replaceBooleanDefaults: function(sql) {
      return sql.replace(/DEFAULT '?false'?/g, "DEFAULT 0").replace(/DEFAULT '?true'?/g, "DEFAULT 1")
    },

    quoteIdentifier: function(identifier, force) {
      return Utils.addTicks(identifier, "`")
    },

    quoteIdentifiers: function(identifiers, force) {
      return identifiers.split('.').map(function(v) { return this.quoteIdentifier(v, force) }.bind(this)).join('.')
    },

    escape: function(value) {
      return SqlString.escape(value, false, null, "sqlite")
    }

  }

  return Utils._.extend({}, MySqlQueryGenerator, QueryGenerator)
})()<|MERGE_RESOLUTION|>--- conflicted
+++ resolved
@@ -143,12 +143,8 @@
 
       return Utils._.template(query)(replacements)
     },
-<<<<<<< HEAD
+
     selectQuery: function(tableName, options, factory) {
-=======
-
-    selectQuery: function(tableName, options) {
->>>>>>> d5feb763
       var table = null,
           joinQuery = ""
 
@@ -222,8 +218,8 @@
       return query
     },
 
-    updateQuery: function(tableName, attrValueHash, where) {
-      attrValueHash = Utils.removeNullValuesFromHash(attrValueHash, this.options.omitNull)
+    updateQuery: function(tableName, attrValueHash, where, options) {
+      attrValueHash = Utils.removeNullValuesFromHash(attrValueHash, this.options.omitNull, options)
 
       var query  = "UPDATE <%= table %> SET <%= values %> WHERE <%= where %>"
         , values = []
