--- conflicted
+++ resolved
@@ -188,18 +188,30 @@
         // If no conflict target columns were specified, use the primary key names from options.upsertKeys
         const conflictKeys = options.upsertKeys.map(attr => this.quoteIdentifier(attr));
         const updateKeys = options.updateOnDuplicate.map(attr => `${this.quoteIdentifier(attr)}=EXCLUDED.${this.quoteIdentifier(attr)}`);
-<<<<<<< HEAD
-        onDuplicateKeyUpdate = ` ON CONFLICT (${conflictKeys.join(',')}) DO UPDATE SET ${updateKeys.join(',')}`;
-
-        if (this._dialect.supports.inserts.onConflictWhere && options.conflictWhere) {
-          onDuplicateKeyUpdate += ` ${this.whereQuery(options.conflictWhere, options)}`;
-        }
-=======
-        onDuplicateKeyUpdate = ` ON CONFLICT (${conflictKeys.join(',')})`;
+
+        const fragments = Utils.joinSQLFragments([
+          'ON CONFLICT',
+          '(',
+          conflictKeys.join(','),
+          ')'
+        ]);
+
+        if (
+          this._dialect.supports.inserts.onConflictWhere &&
+          options.conflictWhere
+        ) {
+          fragments.push(this.whereQuery(options.conflictWhere, options));
+        }
+
         // if update keys are provided, then apply them here.  if there are no updateKeys provided, then do not try to
         // do an update.  Instead, fall back to DO NOTHING.
-        onDuplicateKeyUpdate += _.isEmpty(updateKeys) ? ' DO NOTHING ' : ` DO UPDATE SET ${updateKeys.join(',')}`;
->>>>>>> f9dfaa7c
+        if (_.isEmpty(updateKeys)) {
+          fragments.push('DO NOTHING');
+        } else {
+          fragments.push('DO UPDATE SET', updateKeys.join(','));
+        }
+
+        onDuplicateKeyUpdate = util.joinSQLFragments(fragments);
       } else {
         const valueKeys = options.updateOnDuplicate.map(attr => `${this.quoteIdentifier(attr)}=VALUES(${this.quoteIdentifier(attr)})`);
         // the rough equivalent to ON CONFLICT DO NOTHING in mysql, etc is ON DUPLICATE KEY UPDATE id = id
