--- conflicted
+++ resolved
@@ -1,30 +1,21 @@
-// TODO: complete me - this file is a stub that will be completed when query-generator.ts is migrated to TS
-
-import type { DataType } from '../../data-types.js';
 import type {
-<<<<<<< HEAD
-  BuiltModelAttributeColumOptions, ColumnOptions,
-=======
   BuiltModelAttributeColumnOptions,
->>>>>>> 096ed3ac
   FindOptions,
   Model,
   ModelAttributeColumnOptions,
   ModelStatic,
   SearchPathable,
   WhereOptions,
+  ColumnOptions,
 } from '../../model.js';
 import type { QueryTypes } from '../../query-types.js';
-<<<<<<< HEAD
-import type { QueryRawOptions } from '../../sequelize.js';
+import type { QueryRawOptions, Sequelize } from '../../sequelize.js';
 import type { Literal, Nullish, SequelizeMethod } from '../../utils/index.js';
-=======
-import type { Sequelize } from '../../sequelize.js';
-import type { Literal, SequelizeMethod } from '../../utils/index.js';
 import type { DataType } from './data-types.js';
->>>>>>> 096ed3ac
 import type { TableName } from './query-interface.js';
 import type { AbstractDialect } from './index.js';
+
+// TODO: complete me - this file is a stub that will be completed when query-generator.ts is migrated to TS
 
 type ParameterOptions = {
   // only named replacements are allowed
@@ -84,7 +75,6 @@
 
 };
 
-<<<<<<< HEAD
 export type ChangeColumnAttribute = Partial<Omit<ColumnOptions, 'primaryKey' | 'unique'>> & {
   /**
    * Only 'true' is allowed, because changeColumns can add a single-column unique, but does not have access to enough information
@@ -103,12 +93,11 @@
 export type ChangeColumnAttributes = {
   [attributeName: string]: DataType | ChangeColumnAttribute,
 };
-=======
+
 interface QueryGeneratorOptions {
   sequelize: Sequelize;
   dialect: AbstractDialect;
 }
->>>>>>> 096ed3ac
 
 // keep CREATE_DATABASE_QUERY_OPTION_NAMES updated when modifying this
 export interface CreateDatabaseQueryOptions {
