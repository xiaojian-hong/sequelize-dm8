--- conflicted
+++ resolved
@@ -83,20 +83,12 @@
         type: DataTypes.FLOAT,
         allowNull: false,
       })), {
-<<<<<<< HEAD
-        default: 'ALTER TABLE [custom].[Users] ADD [level_id] FLOAT NOT NULL;',
+        'mariadb mysql': 'ALTER TABLE `custom`.`Users` ADD `level_id` FLOAT NOT NULL;',
         postgres: 'ALTER TABLE "custom"."Users" ADD COLUMN "level_id" FLOAT NOT NULL;',
-        sqlite: 'ALTER TABLE `Users` ADD `level_id` FLOAT NOT NULL;',
-=======
-        mariadb: 'ALTER TABLE `Users` ADD `level_id` FLOAT NOT NULL;',
-        mysql: 'ALTER TABLE `Users` ADD `level_id` FLOAT NOT NULL;',
-        postgres: 'ALTER TABLE "custom"."Users" ADD COLUMN "level_id" REAL NOT NULL;',
-        sqlite: 'ALTER TABLE `Users` ADD `level_id` REAL NOT NULL;',
-        mssql: 'ALTER TABLE [Users] ADD [level_id] REAL NOT NULL;',
-        db2: 'ALTER TABLE "Users" ADD "level_id" REAL NOT NULL;',
-        snowflake: 'ALTER TABLE "Users" ADD "level_id" FLOAT NOT NULL;',
-        ibmi: 'ALTER TABLE "Users" ADD "level_id" REAL NOT NULL',
->>>>>>> 096ed3ac
+        mssql: 'ALTER TABLE [custom].[Users] ADD [level_id] REAL NOT NULL;',
+        db2: 'ALTER TABLE "custom"."Users" ADD "level_id" REAL NOT NULL;',
+        snowflake: 'ALTER TABLE "custom"."Users" ADD "level_id" FLOAT NOT NULL;',
+        ibmi: 'ALTER TABLE "custom"."Users" ADD "level_id" REAL NOT NULL',
       });
     });
   });
